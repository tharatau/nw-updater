--- conflicted
+++ resolved
@@ -20,7 +20,7 @@
   var execFile = require('child_process').execFile;
   var spawn = require('child_process').spawn;
   var ncp = require('ncp');
-
+ 
   var platform = /^win/.test(process.platform)?'win':/^darwin/.test(process.platform)?'mac':process.arch == 'ia32'?'linux32':'linux64'; //here will be regular exp where we will define platform
 
   function updater(manifest){
@@ -57,13 +57,8 @@
     // download the package to template folder
     //fs.unlink(path.join(os.tmpdir(), filename), function(){
       pkg.pipe(fs.createWriteStream(path.join(os.tmpdir(), filename)));
-<<<<<<< HEAD
-    });
-
-=======
     //});
     
->>>>>>> 32a04aa2
     pkg.on('end', appDownloaded);
 
     function appDownloaded(){
@@ -187,21 +182,20 @@
       }
       return run('open', args, options);
     },
-    win: function(apppath, args, options){
-      return run(apppath, args, options);
-    },
-    linux32: function(apppath, args, options){
+    win: function(apppath, args, options, cb){
+      return run(apppath, args, options, cb);
+    },
+    linux32: function(apppath, args, options, cb){
       fs.chmodSync(apppath, 0755);
       if(!options) options = {};
       options.cwd = path.dirname(apppath);
-      return run(apppath, args, options);
+      return run(apppath, args, options, cb);
     }
   }
 
   pRun.linux64 = pRun.linux32;
 
-  function run(path, args, options){
-    if(!options) options = {};
+  function run(path, args, options, cb){
     var opts = {
       detached: true
     }
