--- conflicted
+++ resolved
@@ -17,10 +17,7 @@
   "dependencies": {
     "ncp": "^0.5.1",
     "request": "^2.36.0",
-<<<<<<< HEAD
-    "del": "~0.1.2"
-=======
+    "del": "~0.1.2",
     "semver": "^3.0.1"
->>>>>>> 107517ed
   }
 }